--- conflicted
+++ resolved
@@ -1,18 +1,13 @@
 import { useEffect, useRef, useState } from 'react';
-<<<<<<< HEAD
+import { v4 as uuidv4 } from 'uuid';
+import { AudioManager } from './AudioManager';
 import type {
+  ButtonPattern,
   GameState,
   Note,
   NoteType,
   Pattern,
-  ButtonPattern,
 } from '../types/game';
-import { v4 as uuidv4 } from 'uuid';
-import { AudioManager } from './AudioManager';
-=======
-import { v4 as uuidv4 } from 'uuid';
-import type { ButtonPattern, GameState, Note, NoteType, Pattern } from '../types/game';
->>>>>>> ce2a0f06
 
 const NOTE_SPEED = 500; // pixels per second
 const JUDGMENT_WINDOW = 100; // milliseconds
@@ -130,23 +125,17 @@
     currentTime: 0,
     currentPatternIndex: 0,
     patternStartTime: 0,
-<<<<<<< HEAD
     isHeadphonesConnected: false,
-=======
     difficulty: 'medium',
     musicPlaying: false,
->>>>>>> ce2a0f06
   });
 
   const gameLoopRef = useRef<number>();
   const lastPatternTimeRef = useRef<number>(0);
-<<<<<<< HEAD
   const audioContextRef = useRef<AudioContext | null>(null);
   const backgroundMusicRef = useRef<HTMLAudioElement | null>(null);
-=======
   const musicRef = useRef<HTMLAudioElement | null>(null);
   const lastFrameTimeRef = useRef<number>(0);
->>>>>>> ce2a0f06
 
   const [activeButtons, setActiveButtons] = useState<Record<NoteType, boolean>>(
     {
@@ -190,7 +179,7 @@
 
     return () => {
       // Cleanup audio elements
-      Object.values(audioRefs.current).forEach(audio => audio.pause());
+      Object.values(audioRefs.current).forEach((audio) => audio.pause());
       if (musicRef.current) {
         musicRef.current.pause();
       }
@@ -221,7 +210,6 @@
     lastPatternTimeRef.current = 0;
     lastFrameTimeRef.current = performance.now();
     gameLoopRef.current = requestAnimationFrame(gameLoop);
-<<<<<<< HEAD
 
     // Initialize and play background music
     if (!backgroundMusicRef.current) {
@@ -230,8 +218,8 @@
       backgroundMusicRef.current.volume = 0.5;
       backgroundMusicRef.current.muted = !gameState.isHeadphonesConnected;
       backgroundMusicRef.current.play().catch(console.error);
-=======
-    
+    }
+
     // Start music
     if (musicRef.current) {
       musicRef.current.currentTime = 0;
@@ -240,14 +228,13 @@
   };
 
   const stopGame = () => {
-    setGameState(prev => ({
+    setGameState((prev) => ({
       ...prev,
       isPlaying: false,
       musicPlaying: false,
     }));
     if (musicRef.current) {
       musicRef.current.pause();
->>>>>>> ce2a0f06
     }
   };
 
@@ -355,12 +342,7 @@
     if (!noteType) return;
 
     // Set button as active
-<<<<<<< HEAD
     setActiveButtons((prev) => ({ ...prev, [noteType]: true }));
-    // Reset button after animation
-=======
-    setActiveButtons(prev => ({ ...prev, [noteType]: true }));
->>>>>>> ce2a0f06
     setTimeout(() => {
       setActiveButtons((prev) => ({ ...prev, [noteType]: false }));
     }, 100);
@@ -376,22 +358,16 @@
 
     if (hitNote) {
       const timeDiff = Math.abs(currentTime - hitNote.time);
-<<<<<<< HEAD
-      const score = timeDiff < JUDGMENT_WINDOW / 2 ? 100 : 50;
+      const isPerfect = timeDiff < JUDGMENT_WINDOW / 2;
+      const score = isPerfect ? 100 : 50;
+
+      // Play feedback sound
+      playFeedbackSound(isPerfect ? 'perfect' : 'good');
 
       // Play sound when note is hit
       playNoteSound(noteType);
 
       setGameState((prev) => {
-=======
-      const isPerfect = timeDiff < JUDGMENT_WINDOW / 2;
-      const score = isPerfect ? 100 : 50;
-      
-      // Play feedback sound
-      playFeedbackSound(isPerfect ? 'perfect' : 'good');
-      
-      setGameState(prev => {
->>>>>>> ce2a0f06
         const newCombo = prev.combo + 1;
         // Play combo sound for every 10 combo
         if (newCombo % 10 === 0) {
@@ -423,7 +399,6 @@
     };
   }, [gameState.isPlaying]);
 
-<<<<<<< HEAD
   // Clean up audio resources when component unmounts
   useEffect(() => {
     return () => {
@@ -437,13 +412,12 @@
       }
     };
   }, []);
-=======
+
   const getNotePosition = (note: Note) => {
     const timeDiff = gameState.currentTime - note.time;
     const position = (timeDiff / 1000) * NOTE_SPEED;
     return position;
   };
->>>>>>> ce2a0f06
 
   return (
     <div
@@ -499,16 +473,12 @@
       ))}
 
       {/* Notes */}
-<<<<<<< HEAD
       {gameState.notes.map((note) => {
-=======
-      {gameState.notes.map(note => {
         if (note.hit || note.missed) return null;
-        
->>>>>>> ce2a0f06
+
         const laneIndex = ['up', 'down', 'left', 'right'].indexOf(note.type);
         const position = getNotePosition(note);
-        
+
         return (
           <div
             key={note.id}
@@ -516,23 +486,6 @@
               position: 'absolute',
               left: laneIndex * LANE_WIDTH + (LANE_WIDTH - BUTTON_SIZE) / 2,
               top: position,
-<<<<<<< HEAD
-              width: 50,
-              height: 50,
-              backgroundColor: note.hit
-                ? '#4CAF50'
-                : note.missed
-                ? '#f44336'
-                : TRACK_COLORS[note.type],
-              borderRadius: '50%',
-              transform: 'translateY(-50%)',
-              transition: 'background-color 0.1s',
-              boxShadow: note.hit
-                ? '0 0 20px #4CAF50'
-                : note.missed
-                ? '0 0 20px #f44336'
-                : `0 0 10px ${TRACK_COLORS[note.type]}`,
-=======
               width: BUTTON_SIZE,
               height: BUTTON_SIZE,
               backgroundColor: TRACK_COLORS[note.type],
@@ -546,7 +499,6 @@
               boxShadow: '0 0 10px rgba(255, 255, 255, 0.5)',
               transition: 'transform 0.1s',
               transform: note.hit ? 'scale(0)' : 'scale(1)',
->>>>>>> ce2a0f06
             }}
           >
             {TRACK_KEYS[note.type].arrows}
@@ -625,45 +577,17 @@
         }}
       />
 
-<<<<<<< HEAD
-      {/* Score display */}
+      {/* Game controls */}
       <div
         style={{
           position: 'absolute',
-          top: 20,
-          left: 20,
-          color: '#fff',
-          fontSize: '24px',
+          top: '10px',
+          right: '10px',
+          zIndex: 10,
         }}
       >
-        Score: {gameState.score}
-        <br />
-        Combo: {gameState.combo}
-      </div>
-
-      {/* Start button */}
-      {!gameState.isPlaying && (
-        <div
-          style={{
-            position: 'absolute',
-            top: '50%',
-            left: '50%',
-            transform: 'translate(-50%, -50%)',
-            textAlign: 'center',
-          }}
-        >
+        {!gameState.isPlaying ? (
           <button
-=======
-      {/* Game controls */}
-      <div style={{
-        position: 'absolute',
-        top: '10px',
-        right: '10px',
-        zIndex: 10,
-      }}>
-        {!gameState.isPlaying ? (
-          <button 
->>>>>>> ce2a0f06
             onClick={startGame}
             style={{
               padding: '10px 20px',
@@ -677,7 +601,7 @@
             Start Game
           </button>
         ) : (
-          <button 
+          <button
             onClick={stopGame}
             style={{
               padding: '10px 20px',
@@ -694,14 +618,16 @@
       </div>
 
       {/* Score display */}
-      <div style={{
-        position: 'absolute',
-        top: '10px',
-        left: '10px',
-        color: '#fff',
-        fontSize: '24px',
-        zIndex: 10,
-      }}>
+      <div
+        style={{
+          position: 'absolute',
+          top: '10px',
+          left: '10px',
+          color: '#fff',
+          fontSize: '24px',
+          zIndex: 10,
+        }}
+      >
         Score: {gameState.score}
         <br />
         Combo: {gameState.combo}
